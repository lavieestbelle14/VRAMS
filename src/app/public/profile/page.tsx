--- conflicted
+++ resolved
@@ -13,13 +13,8 @@
 import { useRouter } from 'next/navigation';
 
 const profileSchema = z.object({
-<<<<<<< HEAD
   username: z.string().min(3, "Username must be at least 3 characters long"),
   email: z.string().email(),
-=======
-  username: z.string().min(1, "Username is required"),
-  email: z.string().email(), // Email is display-only, not editable here
->>>>>>> 1c3f33a6
 });
 
 const passwordSchema = z.object({
@@ -39,18 +34,12 @@
   const router = useRouter();
 
   const profileForm = useForm<ProfileFormValues>({
-<<<<<<< HEAD
-    resolver: zodResolver(profileSchema),
-    defaultValues: { username: '', email: '' },
-  });
-=======
   resolver: zodResolver(profileSchema),
   defaultValues: {
     username: '',
     email: '',
   },
 });
->>>>>>> 1c3f33a6
 
   const passwordForm = useForm<PasswordFormValues>({
     resolver: zodResolver(passwordSchema),
@@ -58,19 +47,6 @@
   });
 
   useEffect(() => {
-<<<<<<< HEAD
-    if (user) {
-      profileForm.reset({
-        username: user.username,
-        email: user.email,
-      });
-    }
-  }, [user, profileForm]);
-
-  const onProfileSubmit = async (data: ProfileFormValues) => {
-    await updateUserProfile({ username: data.username });
-  };
-=======
   if (user) {
     profileForm.reset({
       username: user.username || '',
@@ -87,7 +63,6 @@
     toast({ title: "Update Failed", description: "Could not update profile. Please try again.", variant: "destructive" });
   }
 };
->>>>>>> 1c3f33a6
 
   const onPasswordSubmit = async (data: PasswordFormValues) => {
     const success = await updateUserPassword(data.newPassword);
@@ -119,48 +94,6 @@
       </div>
 
       <Card>
-<<<<<<< HEAD
-        <CardHeader>
-          <CardTitle className="flex items-center"><User className="mr-2 h-5 w-5 text-primary" /> Personal Information</CardTitle>
-          <CardDescription>Update your username. Email is not editable.</CardDescription>
-        </CardHeader>
-        <CardContent>
-          <Form {...profileForm}>
-            <form onSubmit={profileForm.handleSubmit(onProfileSubmit)} className="space-y-6">
-              <FormField
-                control={profileForm.control}
-                name="username"
-                render={({ field }) => (
-                  <FormItem>
-                    <FormLabel>Username</FormLabel>
-                    <FormControl>
-                      <Input placeholder="Your username" {...field} />
-                    </FormControl>
-                    <FormMessage />
-                  </FormItem>
-                )}
-              />
-              <FormField
-                control={profileForm.control}
-                name="email"
-                render={({ field }) => (
-                  <FormItem>
-                    <FormLabel>Email</FormLabel>
-                    <FormControl>
-                      <Input {...field} readOnly className="bg-muted/50 cursor-not-allowed" />
-                    </FormControl>
-                    <FormMessage />
-                  </FormItem>
-                )}
-              />
-              <Button type="submit" disabled={profileForm.formState.isSubmitting}>
-                <Save className="mr-2 h-4 w-4" /> Save Changes
-              </Button>
-            </form>
-          </Form>
-        </CardContent>
-      </Card>
-=======
   <CardHeader>
     <CardTitle className="flex items-center">
       <User className="mr-2 h-5 w-5 text-primary" /> User Information
@@ -209,7 +142,6 @@
     </Form>
   </CardContent>
 </Card>
->>>>>>> 1c3f33a6
 
       <Card>
         <CardHeader>
